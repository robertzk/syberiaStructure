#' Fetch info about a file relative to a syberia directory.
#'
#' Some additional information will be returned. Namely, a list with
#' four keys, `current`, `cached`, `value`, and `modified`.
#' The former two will contain information relating to the current
#' and previous execution of this file, while `value` contains
#' a function that will execute the file and return its output,
#' and `modified` is a logical flag indicating whether or not the
#' file has been modified since it was last executed by Syberia.
#' 
#' Internally, the cached information about the file is stored in the
#' syberia project's registry under the key \code{resources/resource_cache}.
#'
#' @name syberia_resource
#' @param filename character. The filename of the R script to execute
#'   relative to a syberia project.
#' @param root character. The root of the syberia project in which to
#'   look for \code{filename}. The default is \code{syberia_root()}.
#' @param provides list or environment. A list or environment of values
#'   to provide to the file.
#' @param body logical. Whether or not the fetch the body of the file
#'   in the `current` and `cached` output lists.
#' @param soft logical. Whether or not to modify the cache to reflect
#'   the file modification time and other details.
#' @param ... additional arguments to pass to the \code{base::source}
#'   function that gets executed when the `value` is accessed.
#' @return a four-element list with names `current`, `cached`, `value`,
#'   and `modified`. The former two will both be two-element lists containing
#'   keys `info` and `body` (unless Syberia has never executed the file before
#'   in which case the latter will be \code{NULL}). The `info` key holds the
#'   result of calling R's built-in \code{file.info} on the file (and includes
#'   information like created at and modified at time), whereas the `body`
#'   key holds a character representation of the body of the file (useful
#'   for comparing if any actual modifications have been made).
#'
#'   The `value` key in the returned list holds a function which will
#'   execute the given file in the \code{provides} environment. A function
#'   is returned instead of the actual value to let the caller control
#'   whether or not the file is executed (e.g., based on its properties
#'   in the `current` list). Most frequently, this means consulting the
#'   `modified` key of the returned list, which will hold a logical
#'   indicating whether or not the file has been modified since last
#'   executed by Syberia (if this was never the case, `modified` will
#'   be \code{FALSE}).
syberia_resource <- function(filename, root = syberia_root(), provides = list(),
<<<<<<< HEAD
                             body = TRUE, soft = FALSE, ...) {
=======
                             body = TRUE, ...) {
  # TODO: (RK) Renamed provides to local for consistency with base::source ?
  resource_cache <- .get_registry_key('resource/resource_cache', .get_registry_dir(root))
  resource_key <- function(filename, root) # Given a/b/c/d and a/b, extracts c/d
    substring(tmp <- normalizePath(filename), nchar(normalizePath(root)) + 1, nchar(tmp))
  resource_key <- resource_key(filename, root)
  cache_details <- resource_cache[[resource_key]]

>>>>>>> 421fe45f
  if (!is.environment(provides)) {
    provides <- if (length(provides) == 0) new.env() else as.environment(provides)
    parent.env(provides) <- get_cache('runtime/current_env') %||% new.env()
  }

  resource_info <- if (file.exists(filename)) file.info(filename)
  if (is.null(resource_info) || resource_info$isdir) {
    base <- if (resource_info$isdir) filename else dirname(filename)
    resource_object <- syberia_objects(pattern = basename(filename),
                                       base = base, fixed = TRUE)
    filename <- file.path(base, resource_object)
    if (length(filename) > 1) {
      stop("Multiple syberia resources found: ",
           paste0(filename, collapse = ", "), call. = FALSE)
    } else if (length(filename) == 0) {
      stop("Syberia resource ", sQuote(filename), " in syberia project ",
           sQuote(root), " does not exist.", call. = FALSE)
    } 
    resource_info <- file.info(filename)
  }

  resource_cache <- .get_registry_key('resource/resource_cache', .get_registry_dir(root))
  resource_key <- function(filename, root) # Given a/b/c/d and a/b, extracts c/d
    substring(tmp <- normalizePath(filename), nchar(normalizePath(root)) + 1, nchar(tmp))
  resource_key <- resource_key(filename, root)
  cache_details <- resource_cache[[resource_key]]

  current_details <- list(info = resource_info)
  if (body) current_details$body <- paste(readLines(filename), collapse = "\n")

  resource_cache[[resource_key]] <- current_details
  if (identical(soft, FALSE))
    .set_registry_key('resource/resource_cache', resource_cache, .get_registry_dir(root))

  # TODO: (RK) For large syberia projects, maybe this should dynamically
  # switch to tracking resources using the file system rather than one big list.

  source_args <- append(list(filename, local = provides), list(...))
  value <- function() do.call(base::source, source_args)$value
  modified <- resource_info$mtime > cache_details$info$mtime %||% 0

  list(current = current_details, cached = cache_details,
       value = value, modified = modified)
}

# TODO: (RK) It would be cool to dynamically look at the memory size of the object
# in the result, and store it in the cache as well if it's small enough and the
# file has not been modified.

#' Fetch a syberia resource with modification tracking.
#'
#' Modification tracking refers to determining whether the resource has
#' changed since its last execution by syberia. This is accomplished
#' using the output of \code{syberia_resource}, which will return
#' a list that includes modification time of the last time syberia
#' encountered the resource. If a modification is spotted, the
#' Syberia cache entry `runtime/any_modified` will be set to \code{TRUE}.
#'
#' @param filename character. See the \code{filename} parameter of
#'   \code{syberia_resource}.
#' @param root character. See the \code{root} parameter of \code{syberia_resource}.
#' @param check_helpers logical. If the resource is in a directory with
#'   the same name as the resource, check all of its helpers for 
#'   modifications as well.
#' @param ... same as arguments to \code{syberia_resource}
#' @seealso \code{\link{syberia_resource}}
#' @export
syberia_resource_with_modification_tracking <- function(filename, root, check_helpers = TRUE, ...) {
  resource <- syberia_resource(filename, root, ...)
  # Store memory of this call to a stack in the cache, so we can "re-play" it
  # when a syberia model gets re-run next time. That is how we know we must, 
  # e.g., re-compile some stages because some just-in-time resources (like
  # tundra containers) were modified.
  if (identical(check_helpers, TRUE))
    syberia_stack(list(filename = normalizePath(filename), root = root))

  if (resource$current$info$mtime > resource$cached$info$mtime %||% 0)
    set_cache(TRUE, 'runtime/any_modified')
  else if (check_helpers && !identical(TRUE, get_cache('runtime/any_modified'))) {
    # The above condition says: if something is already modified,
    # no need to check again.
    filename <- normalizePath(filename)
    resource_dir <- dirname(filename)

    # If the resource is in its own subdirectory, check all helpers files for
    # modification time as well.
    resource_has_helpers <- basename(resource_dir) ==
        substring(tmp <- basename(filename), 1, nchar(tmp) - 2)
    if (resource_has_helpers) {
      helper_files <- list.files(resource_dir, recursive = TRUE)
      # Trigger syberia_resource_with_modification_tracking to update whether
      # or not any helper files were modified.
      helpers_files <- setdiff(helper_files, basename(filename))
      for (file in helper_files) syberia_resource_with_modification_tracking(
        file.path(resource_dir, file), root, body = FALSE, check_helpers = FALSE)
    }
  }
  resource
}

#' A helper interface for a stack of syberia resources.
#'
#' This function is meant to be used by syberia for pushing and popping
#' resource reference onto a stack, e.g., to keep track of dependencies
#' for a given syberia model.
#'
#' This function is meant to be used as follows. Calling \code{syberia_stack()}
#' pops the latest value off the stack. If no value exists, the stack gets
#' created in the syberiaStructure cache with key 'resource_stack' if it
#' is not present, or otherwise returns NULL.
#' 
#' If a single unnamed value is passed, like \code{syberia_stack("foo")},
#' it is pushed onto the stack (if the stack does not exist in the cache,
#' it gets created extemporaneously).
#'
#' @param value ANY. Push a value onto the stac.
#' @param all logical. Whether or not to pop and return all values from
#'   the stack. The default is \code{FALSE}.
#' @return the popped value(s)
#' @examples
#' \dontrun{
#'   syberia_stack(all = TRUE) # Create a new stack
#'   lapply(1:5, syberia_stack) # Push 1 through 5 onto the stack
#'   syberia_stack(all = TRUE) # Clear the stack and return as.list(1:5)
#' }
syberia_stack <- function(value, all = FALSE) {
  if (!is.element('resource_stack', get_cache_names()))
    set_cache(stack(), 'resource_stack')
  resource_stack <- get_cache('resource_stack')
  if (!missing(value)) resource_stack$push(value)
  else if (resource_stack$empty()) NULL
  else if (identical(all, FALSE)) resource_stack$pop()
  else resource_stack$pop_all()
}
<|MERGE_RESOLUTION|>--- conflicted
+++ resolved
@@ -43,18 +43,8 @@
 #'   executed by Syberia (if this was never the case, `modified` will
 #'   be \code{FALSE}).
 syberia_resource <- function(filename, root = syberia_root(), provides = list(),
-<<<<<<< HEAD
                              body = TRUE, soft = FALSE, ...) {
-=======
-                             body = TRUE, ...) {
-  # TODO: (RK) Renamed provides to local for consistency with base::source ?
-  resource_cache <- .get_registry_key('resource/resource_cache', .get_registry_dir(root))
-  resource_key <- function(filename, root) # Given a/b/c/d and a/b, extracts c/d
-    substring(tmp <- normalizePath(filename), nchar(normalizePath(root)) + 1, nchar(tmp))
-  resource_key <- resource_key(filename, root)
-  cache_details <- resource_cache[[resource_key]]
 
->>>>>>> 421fe45f
   if (!is.environment(provides)) {
     provides <- if (length(provides) == 0) new.env() else as.environment(provides)
     parent.env(provides) <- get_cache('runtime/current_env') %||% new.env()
